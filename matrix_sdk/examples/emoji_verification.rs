use std::{
    env, io,
    process::exit,
    sync::{
        atomic::{AtomicBool, Ordering},
        Arc,
    },
};
use url::Url;

use matrix_sdk::{
    self,
<<<<<<< HEAD
    deserialized_responses::{AnySyncMessageEvent, AnySyncRoomEvent},
    events::{room::message::MessageEventContent, AnyToDeviceEvent},
=======
    events::{room::message::MessageType, AnySyncMessageEvent, AnySyncRoomEvent, AnyToDeviceEvent},
>>>>>>> cb91aa76
    identifiers::UserId,
    Client, LoopCtrl, Sas, SyncSettings,
};

async fn wait_for_confirmation(client: Client, sas: Sas) {
    println!("Does the emoji match: {:?}", sas.emoji());

    let mut input = String::new();
    io::stdin()
        .read_line(&mut input)
        .expect("error: unable to read user input");

    match input.trim().to_lowercase().as_ref() {
        "yes" | "true" | "ok" => {
            sas.confirm().await.unwrap();

            if sas.is_done() {
                print_result(&sas);
                print_devices(sas.other_device().user_id(), &client).await;
            }
        }
        _ => sas.cancel().await.unwrap(),
    }
}

fn print_result(sas: &Sas) {
    let device = sas.other_device();

    println!(
        "Successfully verified device {} {} {:?}",
        device.user_id(),
        device.device_id(),
        device.local_trust_state()
    );
}

async fn print_devices(user_id: &UserId, client: &Client) {
    println!("Devices of user {}", user_id);

    for device in client.get_user_devices(user_id).await.unwrap().devices() {
        println!(
            "   {:<10} {:<30} {:<}",
            device.device_id(),
            device.display_name().as_deref().unwrap_or_default(),
            device.is_trusted()
        );
    }
}

async fn login(
    homeserver_url: String,
    username: &str,
    password: &str,
) -> Result<(), matrix_sdk::Error> {
    let homeserver_url = Url::parse(&homeserver_url).expect("Couldn't parse the homeserver URL");
    let client = Client::new(homeserver_url).unwrap();

    client
        .login(username, password, None, Some("rust-sdk"))
        .await?;

    let client_ref = &client;
    let initial_sync = Arc::new(AtomicBool::from(true));
    let initial_ref = &initial_sync;

    client
        .sync_with_callback(SyncSettings::new(), |response| async move {
            let client = &client_ref;
            let initial = &initial_ref;

            for event in &response.to_device.events {
                match event {
                    AnyToDeviceEvent::KeyVerificationStart(e) => {
                        let sas = client
                            .get_verification(&e.content.transaction_id)
                            .await
                            .expect("Sas object wasn't created");
                        println!(
                            "Starting verification with {} {}",
                            &sas.other_device().user_id(),
                            &sas.other_device().device_id()
                        );
                        print_devices(&e.sender, &client).await;
                        sas.accept().await.unwrap();
                    }

                    AnyToDeviceEvent::KeyVerificationKey(e) => {
                        let sas = client
                            .get_verification(&e.content.transaction_id)
                            .await
                            .expect("Sas object wasn't created");

                        tokio::spawn(wait_for_confirmation((*client).clone(), sas));
                    }

                    AnyToDeviceEvent::KeyVerificationMac(e) => {
                        let sas = client
                            .get_verification(&e.content.transaction_id)
                            .await
                            .expect("Sas object wasn't created");

                        if sas.is_done() {
                            print_result(&sas);
                            print_devices(&e.sender, &client).await;
                        }
                    }

                    _ => (),
                }
            }

            if !initial.load(Ordering::SeqCst) {
                for (_room_id, room_info) in response.rooms.join {
                    for event in room_info.timeline.events {
                        if let AnySyncRoomEvent::Message(event) = event {
                            match event {
                                AnySyncMessageEvent::RoomMessage(m) => {
                                    if let MessageType::VerificationRequest(_) = &m.content.msgtype
                                    {
                                        let request = client
                                            .get_verification_request(&m.event_id)
                                            .await
                                            .expect("Request object wasn't created");

                                        request
                                            .accept()
                                            .await
                                            .expect("Can't accept verification request");
                                    }
                                }
                                AnySyncMessageEvent::KeyVerificationKey(e) => {
                                    let sas = client
                                        .get_verification(&e.content.relation.event_id.as_str())
                                        .await
                                        .expect("Sas object wasn't created");

                                    tokio::spawn(wait_for_confirmation((*client).clone(), sas));
                                }
                                AnySyncMessageEvent::KeyVerificationMac(e) => {
                                    let sas = client
                                        .get_verification(&e.content.relation.event_id.as_str())
                                        .await
                                        .expect("Sas object wasn't created");

                                    if sas.is_done() {
                                        print_result(&sas);
                                        print_devices(&e.sender, &client).await;
                                    }
                                }
                                _ => (),
                            }
                        }
                    }
                }
            }

            initial.store(false, Ordering::SeqCst);

            LoopCtrl::Continue
        })
        .await;

    Ok(())
}

#[tokio::main]
async fn main() -> Result<(), matrix_sdk::Error> {
    tracing_subscriber::fmt::init();

    let (homeserver_url, username, password) =
        match (env::args().nth(1), env::args().nth(2), env::args().nth(3)) {
            (Some(a), Some(b), Some(c)) => (a, b, c),
            _ => {
                eprintln!(
                    "Usage: {} <homeserver_url> <username> <password>",
                    env::args().next().unwrap()
                );
                exit(1)
            }
        };

    login(homeserver_url, &username, &password).await
}<|MERGE_RESOLUTION|>--- conflicted
+++ resolved
@@ -10,12 +10,8 @@
 
 use matrix_sdk::{
     self,
-<<<<<<< HEAD
     deserialized_responses::{AnySyncMessageEvent, AnySyncRoomEvent},
-    events::{room::message::MessageEventContent, AnyToDeviceEvent},
-=======
-    events::{room::message::MessageType, AnySyncMessageEvent, AnySyncRoomEvent, AnyToDeviceEvent},
->>>>>>> cb91aa76
+    events::{room::message::MessageType, AnyToDeviceEvent},
     identifiers::UserId,
     Client, LoopCtrl, Sas, SyncSettings,
 };

use std::{env, process::exit};
use url::Url;

use matrix_sdk::{
    self, async_trait,
<<<<<<< HEAD
    deserialized_responses::events::SyncMessageEvent,
    events::room::message::{MessageEventContent, MessageType, TextMessageEventContent},
    Client, EventHandler, Room, RoomType, SyncSettings,
=======
    events::{
        room::message::{MessageEventContent, MessageType, TextMessageEventContent},
        SyncMessageEvent,
    },
    room::Room,
    Client, EventHandler, SyncSettings,
>>>>>>> ff683602
};

struct EventCallback;

#[async_trait]
impl EventHandler for EventCallback {
    async fn on_room_message(&self, room: Room, event: &SyncMessageEvent<MessageEventContent>) {
        if let Room::Joined(room) = room {
            if let SyncMessageEvent {
                content:
                    MessageEventContent {
                        msgtype: MessageType::Text(TextMessageEventContent { body: msg_body, .. }),
                        ..
                    },
                sender,
                ..
            } = event
            {
                let member = room.get_member(&sender).await.unwrap().unwrap();
                let name = member
                    .display_name()
                    .unwrap_or_else(|| member.user_id().as_str());
                println!("{}: {}", name, msg_body);
            }
        }
    }
}

async fn login(
    homeserver_url: String,
    username: &str,
    password: &str,
) -> Result<(), matrix_sdk::Error> {
    let homeserver_url = Url::parse(&homeserver_url).expect("Couldn't parse the homeserver URL");
    let client = Client::new(homeserver_url).unwrap();

    client.set_event_handler(Box::new(EventCallback)).await;

    client
        .login(username, password, None, Some("rust-sdk"))
        .await?;
    client.sync(SyncSettings::new()).await;

    Ok(())
}

#[tokio::main]
async fn main() -> Result<(), matrix_sdk::Error> {
    tracing_subscriber::fmt::init();

    let (homeserver_url, username, password) =
        match (env::args().nth(1), env::args().nth(2), env::args().nth(3)) {
            (Some(a), Some(b), Some(c)) => (a, b, c),
            _ => {
                eprintln!(
                    "Usage: {} <homeserver_url> <username> <password>",
                    env::args().next().unwrap()
                );
                exit(1)
            }
        };

    login(homeserver_url, &username, &password).await
}<|MERGE_RESOLUTION|>--- conflicted
+++ resolved
@@ -3,18 +3,10 @@
 
 use matrix_sdk::{
     self, async_trait,
-<<<<<<< HEAD
     deserialized_responses::events::SyncMessageEvent,
     events::room::message::{MessageEventContent, MessageType, TextMessageEventContent},
-    Client, EventHandler, Room, RoomType, SyncSettings,
-=======
-    events::{
-        room::message::{MessageEventContent, MessageType, TextMessageEventContent},
-        SyncMessageEvent,
-    },
     room::Room,
     Client, EventHandler, SyncSettings,
->>>>>>> ff683602
 };
 
 struct EventCallback;

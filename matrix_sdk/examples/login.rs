use std::{env, process::exit};
use url::Url;

use matrix_sdk::{
    self, async_trait,
<<<<<<< HEAD
    deserialized_responses::events::SyncMessageEvent,
    events::room::message::{MessageEventContent, MessageType, TextMessageEventContent},
    Client, EventHandler, RoomState, SyncSettings,
=======
    events::{
        room::message::{MessageEventContent, MessageType, TextMessageEventContent},
        SyncMessageEvent,
    },
    Client, EventHandler, Room, RoomType, SyncSettings,
>>>>>>> e5585b57
};

struct EventCallback;

#[async_trait]
impl EventHandler for EventCallback {
    async fn on_room_message(&self, room: Room, event: &SyncMessageEvent<MessageEventContent>) {
        if room.room_type() == RoomType::Joined {
            if let SyncMessageEvent {
                content:
                    MessageEventContent {
                        msgtype: MessageType::Text(TextMessageEventContent { body: msg_body, .. }),
                        ..
                    },
                sender,
                ..
            } = event
            {
                let member = room.get_member(&sender).await.unwrap().unwrap();
                let name = member
                    .display_name()
                    .unwrap_or_else(|| member.user_id().as_str());
                println!("{}: {}", name, msg_body);
            }
        }
    }
}

async fn login(
    homeserver_url: String,
    username: &str,
    password: &str,
) -> Result<(), matrix_sdk::Error> {
    let homeserver_url = Url::parse(&homeserver_url).expect("Couldn't parse the homeserver URL");
    let client = Client::new(homeserver_url).unwrap();

    client.set_event_handler(Box::new(EventCallback)).await;

    client
        .login(username, password, None, Some("rust-sdk"))
        .await?;
    client.sync(SyncSettings::new()).await;

    Ok(())
}

#[tokio::main]
async fn main() -> Result<(), matrix_sdk::Error> {
    tracing_subscriber::fmt::init();

    let (homeserver_url, username, password) =
        match (env::args().nth(1), env::args().nth(2), env::args().nth(3)) {
            (Some(a), Some(b), Some(c)) => (a, b, c),
            _ => {
                eprintln!(
                    "Usage: {} <homeserver_url> <username> <password>",
                    env::args().next().unwrap()
                );
                exit(1)
            }
        };

    login(homeserver_url, &username, &password).await
}<|MERGE_RESOLUTION|>--- conflicted
+++ resolved
@@ -3,17 +3,9 @@
 
 use matrix_sdk::{
     self, async_trait,
-<<<<<<< HEAD
     deserialized_responses::events::SyncMessageEvent,
     events::room::message::{MessageEventContent, MessageType, TextMessageEventContent},
-    Client, EventHandler, RoomState, SyncSettings,
-=======
-    events::{
-        room::message::{MessageEventContent, MessageType, TextMessageEventContent},
-        SyncMessageEvent,
-    },
     Client, EventHandler, Room, RoomType, SyncSettings,
->>>>>>> e5585b57
 };
 
 struct EventCallback;

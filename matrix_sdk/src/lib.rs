// Copyright 2020 Damir Jelić
// Copyright 2020 The Matrix.org Foundation C.I.C.
//
// Licensed under the Apache License, Version 2.0 (the "License");
// you may not use this file except in compliance with the License.
// You may obtain a copy of the License at
//
//     http://www.apache.org/licenses/LICENSE-2.0
//
// Unless required by applicable law or agreed to in writing, software
// distributed under the License is distributed on an "AS IS" BASIS,
// WITHOUT WARRANTIES OR CONDITIONS OF ANY KIND, either express or implied.
// See the License for the specific language governing permissions and
// limitations under the License.

//! This crate implements a [Matrix](https://matrix.org/) client library.
//!
//! ##  Crate Feature Flags
//!
//! The following crate feature flags are available:
//!
//! * `encryption`: Enables end-to-end encryption support in the library.
//! * `sqlite-cryptostore`: Enables a SQLite based store for the encryption
//! keys. If this is disabled and `encryption` support is enabled the keys will
//! by default be stored only in memory and thus lost after the client is
//! destroyed.

#![deny(
    missing_debug_implementations,
    dead_code,
    missing_docs,
    trivial_casts,
    trivial_numeric_casts,
    unused_extern_crates,
    unused_import_braces,
    unused_qualifications
)]

#[cfg(not(target_arch = "wasm32"))]
pub use matrix_sdk_base::JsonStore;
pub use matrix_sdk_base::{
    CustomOrRawEvent, Error as BaseError, EventEmitter, Room, RoomState, Session, StateStore,
    SyncRoom,
};
#[cfg(feature = "encryption")]
pub use matrix_sdk_base::{Device, TrustState};
#[cfg(feature = "messages")]
pub use matrix_sdk_base::{MessageQueue, PossiblyRedactedExt};
pub use matrix_sdk_common::*;
pub use reqwest::header::InvalidHeaderValue;

mod client;
mod error;
mod http_client;
mod request_builder;
<<<<<<< HEAD
#[cfg(feature = "encryption")]
mod sas;
=======
>>>>>>> 33e16010

pub use client::{Client, ClientConfig, SyncSettings};
pub use error::{Error, Result};
pub use request_builder::{
    MessagesRequestBuilder, RegistrationBuilder, RoomBuilder, RoomListFilterBuilder,
};
#[cfg(feature = "encryption")]
pub use sas::Sas;

#[cfg(not(target_arch = "wasm32"))]
pub(crate) const VERSION: &str = env!("CARGO_PKG_VERSION");<|MERGE_RESOLUTION|>--- conflicted
+++ resolved
@@ -53,11 +53,7 @@
 mod error;
 mod http_client;
 mod request_builder;
-<<<<<<< HEAD
-#[cfg(feature = "encryption")]
 mod sas;
-=======
->>>>>>> 33e16010
 
 pub use client::{Client, ClientConfig, SyncSettings};
 pub use error::{Error, Result};
